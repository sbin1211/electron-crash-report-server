{
  "name": "electron-crash-report-server",
  "version": "1.0.0-rc.7",
  "description": "Crash report server for Electron applications",
  "repository": "github:johnmuhl/electron-crash-report-server",
  "author": "John Muhl <git@johnmuhl.com>",
  "license": "MIT",
  "bugs": "https://github.com/johnmuhl/electron-crash-report-server/issues",
  "homepage": "https://johnmuhl.github.io/electron-crash-report-server",
  "scripts": {
    "dev": "nodemon -r @std/esm -w client -w server server",
    "fmt": "yarn run prettier && yarn run eslint --fix",
    "test": "yarn eslint",
    "eslint": "eslint .",
    "prettier": "prettier --write './*.{json,md}' '{client,server}/*.{css,js}'"
  },
  "engines": {
    "node": "^8.9.1",
    "yarn": "^1.3.2"
  },
  "dependencies": {
    "@std/esm": "^0.18.0",
    "boom": "^7.1.1",
    "dotenv": "^4.0.0",
    "hapi": "^17.0.2",
    "hapi-auth-basic": "^5.0.0",
    "inert": "^5.0.1",
    "massive": "^4.5.0"
  },
  "devDependencies": {
    "eslint": "^4.14.0",
<<<<<<< HEAD
    "eslint-config-oz": "github:johnmuhl/eslint-config-oz#v2.1.0",
=======
    "eslint-config-oz": "github:johnmuhl/eslint-config-oz#v2.2.0",
>>>>>>> 1a71786b
    "nodemon": "^1.14.3",
    "prettier": "^1.9.2"
  },
  "@std/esm": "cjs",
  "eslintConfig": {
    "extends": "oz"
  },
  "prettier": {
    "proseWrap": "always",
    "trailingComma": "es5"
  }
}<|MERGE_RESOLUTION|>--- conflicted
+++ resolved
@@ -29,11 +29,7 @@
   },
   "devDependencies": {
     "eslint": "^4.14.0",
-<<<<<<< HEAD
-    "eslint-config-oz": "github:johnmuhl/eslint-config-oz#v2.1.0",
-=======
     "eslint-config-oz": "github:johnmuhl/eslint-config-oz#v2.2.0",
->>>>>>> 1a71786b
     "nodemon": "^1.14.3",
     "prettier": "^1.9.2"
   },
